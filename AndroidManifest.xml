<?xml version="1.0" encoding="utf-8"?>
<manifest xmlns:android="http://schemas.android.com/apk/res/android"
          xmlns:tools="http://schemas.android.com/tools"
          package="com.android.wallpaper">

    <uses-sdk android:targetSdkVersion="30" android:minSdkVersion="28"/>

    <uses-permission android:name="android.permission.CHANGE_OVERLAY_PACKAGES"/>
    <uses-permission android:name="android.permission.WRITE_SECURE_SETTINGS"/>
    <uses-permission android:name="android.permission.SET_WALLPAPER_COMPONENT" />
<<<<<<< HEAD
    <uses-permission android:name="android.permission.BIND_WALLPAPER" />

    <uses-permission android:name="android.permission.MODIFY_DAY_NIGHT_MODE" />
    <uses-permission android:name="android.permission.QUERY_ALL_PACKAGES" />
=======
    <uses-permission android:name="android.permission.READ_DEVICE_CONFIG" />
    <uses-permission android:name="android.permission.MODIFY_DAY_NIGHT_MODE" />
    <uses-permission android:name="android.permission.CUSTOMIZE_SYSTEM_UI" />
>>>>>>> cc6f666d

    <queries>
        <!-- Specific intents Wallpaper picker query for -->
        <!-- Package for theme stub -->
        <package android:name="com.android.customization.themes" />
        <!-- Intent filter with action SET_WALLPAPER -->
        <intent>
            <action android:name="android.intent.action.SET_WALLPAPER" />
        </intent>
        <!-- Intent filter with action GET_CONTENT and data's mimeType as "image/*" -->
        <intent>
            <action android:name="android.intent.action.GET_CONTENT" />
            <data android:mimeType="image/*" />
        </intent>
        <!-- Intent filter with action VIEW -->
        <intent>
            <action android:name="android.intent.action.VIEW" />
            <data android:scheme="http" />
        </intent>
        <!-- Intent filter with action WallpaperService (live wallpaper interface) -->
        <intent>
            <action android:name="android.service.wallpaper.WallpaperService" />
        </intent>
        <!-- Intent filter with action used to discover partner -->
        <intent>
            <action android:name="com.android.launcher3.action.PARTNER_CUSTOMIZATION" />
        </intent>
<<<<<<< HEAD
        <!-- Intent filter with action used to discover launcher -->
=======
        <!-- Intent filter used to query the launcher Activity for grid preview metadata -->
>>>>>>> cc6f666d
        <intent>
            <action android:name="android.intent.action.MAIN" />
            <category android:name="android.intent.category.HOME" />
        </intent>
    </queries>

    <uses-permission android:name="com.android.launcher3.permission.READ_SETTINGS" />
    <uses-permission android:name="com.android.launcher3.permission.WRITE_SETTINGS" />

    <application
        tools:replace="android:icon,android:name"
        android:extractNativeLibs="false"
        android:hardwareAccelerated="true"
        android:icon="@drawable/ic_home"
        android:label="@string/app_name"
        android:requiredForAllUsers="true"
        android:restoreAnyVersion="true"
        android:supportsRtl="true"
        android:name="com.android.customization.picker.CustomizationPickerApplication"
        android:theme="@style/CustomizationTheme">
        <activity
            tools:node="replace"
            android:name="com.android.wallpaper.picker.CustomizationPickerActivity"
            android:label="@string/app_name"
            android:relinquishTaskIdentity="true"
            android:resizeableActivity="false"
            android:theme="@style/CustomizationTheme.NoActionBar"
            android:exported="false"/>

        <activity
            tools:node="replace"
            android:name="com.android.wallpaper.picker.PassThroughCustomizationPickerActivity"
            android:label="@string/app_name"
            android:resizeableActivity="false"
            android:theme="@style/CustomizationTheme.NoActionBar"
            android:exported="false"/>

        <activity
            tools:node="replace"
            android:name="com.android.wallpaper.picker.TrampolinePickerActivity"
            android:label="@string/app_name"
            android:relinquishTaskIdentity="true"
            android:resizeableActivity="false"
            android:theme="@style/CustomizationTheme.NoActionBar"
            android:exported="false"/>

        <activity-alias
            android:name="com.android.customization.picker.CustomizationPickerActivity"
            android:targetActivity="com.android.wallpaper.picker.TrampolinePickerActivity"
            android:label="@string/app_name"
            android:exported="true">
             <intent-filter>
                 <action android:name="android.intent.action.SET_WALLPAPER"/>
                 <category android:name="android.intent.category.DEFAULT"/>
             </intent-filter>
        </activity-alias>

    </application>
</manifest><|MERGE_RESOLUTION|>--- conflicted
+++ resolved
@@ -8,16 +8,12 @@
     <uses-permission android:name="android.permission.CHANGE_OVERLAY_PACKAGES"/>
     <uses-permission android:name="android.permission.WRITE_SECURE_SETTINGS"/>
     <uses-permission android:name="android.permission.SET_WALLPAPER_COMPONENT" />
-<<<<<<< HEAD
     <uses-permission android:name="android.permission.BIND_WALLPAPER" />
 
     <uses-permission android:name="android.permission.MODIFY_DAY_NIGHT_MODE" />
     <uses-permission android:name="android.permission.QUERY_ALL_PACKAGES" />
-=======
     <uses-permission android:name="android.permission.READ_DEVICE_CONFIG" />
-    <uses-permission android:name="android.permission.MODIFY_DAY_NIGHT_MODE" />
     <uses-permission android:name="android.permission.CUSTOMIZE_SYSTEM_UI" />
->>>>>>> cc6f666d
 
     <queries>
         <!-- Specific intents Wallpaper picker query for -->
@@ -45,11 +41,7 @@
         <intent>
             <action android:name="com.android.launcher3.action.PARTNER_CUSTOMIZATION" />
         </intent>
-<<<<<<< HEAD
-        <!-- Intent filter with action used to discover launcher -->
-=======
         <!-- Intent filter used to query the launcher Activity for grid preview metadata -->
->>>>>>> cc6f666d
         <intent>
             <action android:name="android.intent.action.MAIN" />
             <category android:name="android.intent.category.HOME" />
