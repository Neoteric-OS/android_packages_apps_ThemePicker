--- conflicted
+++ resolved
@@ -71,19 +71,6 @@
         clockViewFactory = factory
     }
 
-<<<<<<< HEAD
-    fun transitionToNext() {
-        val index = (carousel.currentIndex + 1) % carousel.count
-        if (index < carousel.count && index > 0) {
-            carousel.transitionToIndex(index, 0)
-        }
-    }
-
-    fun transitionToPrevious() {
-        val index = (carousel.currentIndex - 1) % carousel.count
-        if (index < carousel.count && index > 0) {
-            carousel.transitionToIndex(index, 0)
-=======
     // This function is for the custom accessibility action to trigger a transition to the next
     // carousel item. If the current item is the last item in the carousel, the next item
     // will be the first item.
@@ -109,7 +96,6 @@
             // race-condition between announcement of content description of the correct clock-face
             // and the selection of clock face itself
             adapter.onNewItem(index)
->>>>>>> c4e1de08
         }
     }
 
