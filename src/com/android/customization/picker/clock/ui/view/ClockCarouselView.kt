/*
 * Copyright (C) 2023 The Android Open Source Project
 *
 * Licensed under the Apache License, Version 2.0 (the "License");
 * you may not use this file except in compliance with the License.
 * You may obtain a copy of the License at
 *
 *      http://www.apache.org/licenses/LICENSE-2.0
 *
 * Unless required by applicable law or agreed to in writing, software
 * distributed under the License is distributed on an "AS IS" BASIS,
 * WITHOUT WARRANTIES OR CONDITIONS OF ANY KIND, either express or implied.
 * See the License for the specific language governing permissions and
 * limitations under the License.
 */
package com.android.customization.picker.clock.ui.view

import android.content.Context
import android.content.res.Resources
import android.util.AttributeSet
import android.view.LayoutInflater
import android.view.View
import android.view.ViewGroup
import android.widget.FrameLayout
import androidx.constraintlayout.helper.widget.Carousel
import androidx.constraintlayout.motion.widget.MotionLayout
import androidx.constraintlayout.widget.ConstraintSet
import androidx.core.view.doOnPreDraw
import androidx.core.view.get
import androidx.core.view.isNotEmpty
import com.android.customization.picker.clock.shared.ClockSize
import com.android.customization.picker.clock.ui.viewmodel.ClockCarouselItemViewModel
import com.android.systemui.plugins.ClockController
import com.android.wallpaper.R
import com.android.wallpaper.picker.FixedWidthDisplayRatioFrameLayout
import java.lang.Float.max

class ClockCarouselView(
    context: Context,
    attrs: AttributeSet,
) :
    FrameLayout(
        context,
        attrs,
    ) {

    val carousel: Carousel
    private val motionLayout: MotionLayout
    private lateinit var adapter: ClockCarouselAdapter
    private lateinit var clockViewFactory: ClockViewFactory
    private var toCenterClockController: ClockController? = null
    private var offCenterClockController: ClockController? = null
    private var toCenterClockScaleView: View? = null
    private var offCenterClockScaleView: View? = null
    private var toCenterClockHostView: ClockHostView? = null
    private var offCenterClockHostView: ClockHostView? = null
    private var toCenterCardView: View? = null
    private var offCenterCardView: View? = null

    init {
        val clockCarousel = LayoutInflater.from(context).inflate(R.layout.clock_carousel, this)
        carousel = clockCarousel.requireViewById(R.id.carousel)
        motionLayout = clockCarousel.requireViewById(R.id.motion_container)
        motionLayout.contentDescription = context.getString(R.string.custom_clocks_label)
    }

    /**
     * Make sure to set [clockViewFactory] before calling any functions from [ClockCarouselView].
     */
    fun setClockViewFactory(factory: ClockViewFactory) {
        clockViewFactory = factory
    }

    fun transitionToNext() {
        val index = (carousel.currentIndex + 1) % carousel.count
        if (index < carousel.count && index > 0) {
            carousel.transitionToIndex(index, 0)
        }
    }

    fun transitionToPrevious() {
        val index = (carousel.currentIndex - 1) % carousel.count
        if (index < carousel.count && index > 0) {
            carousel.transitionToIndex(index, 0)
        }
    }

    fun getContentDescription(index: Int): String {
        return adapter.getContentDescription(index, resources)
    }

    fun setUpClockCarouselView(
        clockSize: ClockSize,
        clocks: List<ClockCarouselItemViewModel>,
        onClockSelected: (clock: ClockCarouselItemViewModel) -> Unit,
        isTwoPaneAndSmallWidth: Boolean,
    ) {
        if (isTwoPaneAndSmallWidth) {
            overrideScreenPreviewWidth()
        }

        adapter = ClockCarouselAdapter(clockSize, clocks, clockViewFactory, onClockSelected)
        carousel.setAdapter(adapter)
        carousel.refresh()
        motionLayout.setTransitionListener(
            object : MotionLayout.TransitionListener {

                override fun onTransitionStarted(
                    motionLayout: MotionLayout?,
                    startId: Int,
                    endId: Int
                ) {
                    if (motionLayout == null) {
                        return
                    }
                    when (clockSize) {
                        ClockSize.DYNAMIC -> prepareDynamicClockView(motionLayout, endId)
                        ClockSize.SMALL -> prepareSmallClockView(motionLayout, endId)
                    }
                    prepareCardView(motionLayout, endId)
                    setCarouselItemAnimationState(true)
                }

                override fun onTransitionChange(
                    motionLayout: MotionLayout?,
                    startId: Int,
                    endId: Int,
                    progress: Float,
                ) {
                    when (clockSize) {
                        ClockSize.DYNAMIC -> onDynamicClockViewTransition(progress)
                        ClockSize.SMALL -> onSmallClockViewTransition(progress)
                    }
                    onCardViewTransition(progress)
                }

                override fun onTransitionCompleted(motionLayout: MotionLayout?, currentId: Int) {
                    setCarouselItemAnimationState(currentId == R.id.start)
                }

                private fun prepareDynamicClockView(motionLayout: MotionLayout, endId: Int) {
                    val scalingDownClockId = adapter.clocks[carousel.currentIndex].clockId
                    val scalingUpIdx =
                        if (endId == R.id.next) (carousel.currentIndex + 1) % adapter.count()
                        else (carousel.currentIndex - 1 + adapter.count()) % adapter.count()
                    val scalingUpClockId = adapter.clocks[scalingUpIdx].clockId
                    offCenterClockController = clockViewFactory.getController(scalingDownClockId)
                    toCenterClockController = clockViewFactory.getController(scalingUpClockId)
                    offCenterClockScaleView = motionLayout.findViewById(R.id.clock_scale_view_2)
                    toCenterClockScaleView =
                        motionLayout.findViewById(
                            if (endId == R.id.next) R.id.clock_scale_view_3
                            else R.id.clock_scale_view_1
                        )
                }

                private fun prepareSmallClockView(motionLayout: MotionLayout, endId: Int) {
                    offCenterClockHostView = motionLayout.findViewById(R.id.clock_host_view_2)
                    toCenterClockHostView =
                        motionLayout.findViewById(
                            if (endId == R.id.next) R.id.clock_host_view_3
                            else R.id.clock_host_view_1
                        )
                }

                private fun prepareCardView(motionLayout: MotionLayout, endId: Int) {
                    offCenterCardView = motionLayout.findViewById(R.id.item_card_2)
                    toCenterCardView =
                        motionLayout.findViewById(
                            if (endId == R.id.next) R.id.item_card_3 else R.id.item_card_1
                        )
                }

                private fun onCardViewTransition(progress: Float) {
                    offCenterCardView?.alpha = getShowingAlpha(progress)
                    toCenterCardView?.alpha = getHidingAlpha(progress)
                }

                private fun onDynamicClockViewTransition(progress: Float) {
                    offCenterClockController
                        ?.largeClock
                        ?.animations
                        ?.onPickerCarouselSwiping(1 - progress)
                    toCenterClockController
                        ?.largeClock
                        ?.animations
                        ?.onPickerCarouselSwiping(progress)
                    val scalingDownScale = getScalingDownScale(progress)
                    val scalingUpScale = getScalingUpScale(progress)
                    offCenterClockScaleView?.scaleX = scalingDownScale
                    offCenterClockScaleView?.scaleY = scalingDownScale
                    toCenterClockScaleView?.scaleX = scalingUpScale
                    toCenterClockScaleView?.scaleY = scalingUpScale
                }

                private fun onSmallClockViewTransition(progress: Float) {
                    val offCenterClockHostView = offCenterClockHostView ?: return
                    val toCenterClockHostView = toCenterClockHostView ?: return
                    val offCenterClockFrame =
                        if (offCenterClockHostView.isNotEmpty()) {
                            offCenterClockHostView[0]
                        } else {
                            null
                        }
                            ?: return
                    val toCenterClockFrame =
                        if (toCenterClockHostView.isNotEmpty()) {
                            toCenterClockHostView[0]
                        } else {
                            null
                        }
                            ?: return
                    offCenterClockHostView.doOnPreDraw {
                        it.pivotX = progress * it.width / 2
                        it.pivotY = progress * it.height / 2
                    }
                    toCenterClockHostView.doOnPreDraw {
                        it.pivotX = (1 - progress) * it.width / 2
                        it.pivotY = (1 - progress) * it.height / 2
                    }
                    offCenterClockFrame.translationX =
                        getTranslationDistance(
                            offCenterClockHostView.width,
                            offCenterClockFrame.width,
                            offCenterClockFrame.left,
                        ) * progress
                    offCenterClockFrame.translationY =
                        getTranslationDistance(
                            offCenterClockHostView.height,
                            offCenterClockFrame.height,
                            offCenterClockFrame.top,
                        ) * progress
                    toCenterClockFrame.translationX =
                        getTranslationDistance(
                            toCenterClockHostView.width,
                            toCenterClockFrame.width,
                            toCenterClockFrame.left,
                        ) * (1 - progress)
                    toCenterClockFrame.translationY =
                        getTranslationDistance(
                            toCenterClockHostView.height,
                            toCenterClockFrame.height,
                            toCenterClockFrame.top,
                        ) * (1 - progress)
                }

                private fun setCarouselItemAnimationState(isStart: Boolean) {
                    when (clockSize) {
                        ClockSize.DYNAMIC -> onDynamicClockViewTransition(if (isStart) 0f else 1f)
                        ClockSize.SMALL -> onSmallClockViewTransition(if (isStart) 0f else 1f)
                    }
                    onCardViewTransition(if (isStart) 0f else 1f)
                }

                override fun onTransitionTrigger(
                    motionLayout: MotionLayout?,
                    triggerId: Int,
                    positive: Boolean,
                    progress: Float
                ) {}
            }
        )
    }

    fun setSelectedClockIndex(
        index: Int,
    ) {
        // jumpToIndex to the same position can cause the views unnecessarily populate again.
        // Only call jumpToIndex when the jump-to index is different from the current carousel.
        if (index != carousel.currentIndex) {
            carousel.jumpToIndex(index)
        }
    }

    private fun overrideScreenPreviewWidth() {
        val overrideWidth =
            context.resources.getDimensionPixelSize(
                R.dimen.screen_preview_width_for_2_pane_small_width
            )
        itemViewIds.forEach { id ->
            val itemView = motionLayout.requireViewById<FrameLayout>(id)
            val itemViewLp = itemView.layoutParams
            itemViewLp.width = overrideWidth
            itemView.layoutParams = itemViewLp

            getClockScaleViewId(id)?.let {
                val scaleView = motionLayout.requireViewById<FixedWidthDisplayRatioFrameLayout>(it)
                val scaleViewLp = scaleView.layoutParams
                scaleViewLp.width = overrideWidth
                scaleView.layoutParams = scaleViewLp
            }
        }

        val previousConstaintSet = motionLayout.getConstraintSet(R.id.previous)
        val startConstaintSet = motionLayout.getConstraintSet(R.id.start)
        val nextConstaintSet = motionLayout.getConstraintSet(R.id.next)
        val constaintSetList =
            listOf<ConstraintSet>(previousConstaintSet, startConstaintSet, nextConstaintSet)
        constaintSetList.forEach { constraintSet ->
            itemViewIds.forEach { id ->
                constraintSet.getConstraint(id)?.let { constraint ->
                    val layout = constraint.layout
                    if (
                        constraint.layout.mWidth ==
                            context.resources.getDimensionPixelSize(R.dimen.screen_preview_width)
                    ) {
                        layout.mWidth = overrideWidth
                    }
                    if (
                        constraint.layout.widthMax ==
                            context.resources.getDimensionPixelSize(R.dimen.screen_preview_width)
                    ) {
                        layout.widthMax = overrideWidth
                    }
                }
            }
        }
    }

    private class ClockCarouselAdapter(
        val clockSize: ClockSize,
        val clocks: List<ClockCarouselItemViewModel>,
        private val clockViewFactory: ClockViewFactory,
        private val onClockSelected: (clock: ClockCarouselItemViewModel) -> Unit
    ) : Carousel.Adapter {

        fun getContentDescription(index: Int, resources: Resources): String {
            return clocks[index].getContentDescription(resources)
        }

        override fun count(): Int {
            return clocks.size
        }

        override fun populate(view: View?, index: Int) {
            val viewRoot = view as? ViewGroup ?: return
            val cardView =
                getClockCardViewId(viewRoot.id)?.let { viewRoot.findViewById(it) as? View }
                    ?: return
            val clockScaleView =
                getClockScaleViewId(viewRoot.id)?.let { viewRoot.findViewById(it) as? View }
                    ?: return
            val clockHostView =
                getClockHostViewId(viewRoot.id)?.let { viewRoot.findViewById(it) as? ClockHostView }
                    ?: return
            val clockId = clocks[index].clockId

            // Add the clock view to the cloc host view
            clockHostView.removeAllViews()
            val clockView =
                when (clockSize) {
                    ClockSize.DYNAMIC -> clockViewFactory.getLargeView(clockId)
                    ClockSize.SMALL -> clockViewFactory.getSmallView(clockId)
                }
            // The clock view might still be attached to an existing parent. Detach before adding to
            // another parent.
            (clockView.parent as? ViewGroup)?.removeView(clockView)
            clockHostView.addView(clockView)

            val isMiddleView = isMiddleView(viewRoot.id)

            // Accessibility
<<<<<<< HEAD
            viewRoot.contentDescription = getContentDescription(index, view.resources)
=======
            viewRoot.contentDescription = clocks[index].getContentDescription(view.resources)
>>>>>>> a6ae8e5d
            viewRoot.isSelected = isMiddleView

            when (clockSize) {
                ClockSize.DYNAMIC ->
                    initializeDynamicClockView(
                        isMiddleView,
                        clockScaleView,
                        clockId,
                        clockHostView,
                    )
                ClockSize.SMALL ->
                    initializeSmallClockView(
                        isMiddleView,
                        clockHostView,
                        clockView,
                    )
            }
            cardView.alpha = if (isMiddleView) 0f else 1f
        }

        private fun initializeDynamicClockView(
            isMiddleView: Boolean,
            clockScaleView: View,
            clockId: String,
            clockHostView: ClockHostView,
        ) {
            clockHostView.doOnPreDraw {
                it.pivotX = it.width / 2F
                it.pivotY = it.height / 2F
            }
            if (isMiddleView) {
                clockScaleView.scaleX = 1f
                clockScaleView.scaleY = 1f
                clockViewFactory
                    .getController(clockId)
                    .largeClock
                    .animations
                    .onPickerCarouselSwiping(1F)
            } else {
                clockScaleView.scaleX = CLOCK_CAROUSEL_VIEW_SCALE
                clockScaleView.scaleY = CLOCK_CAROUSEL_VIEW_SCALE
                clockViewFactory
                    .getController(clockId)
                    .largeClock
                    .animations
                    .onPickerCarouselSwiping(0F)
            }
        }

        private fun initializeSmallClockView(
            isMiddleView: Boolean,
            clockHostView: ClockHostView,
            clockView: View,
        ) {
            clockHostView.doOnPreDraw {
                if (isMiddleView) {
                    it.pivotX = 0F
                    it.pivotY = 0F
                    clockView.translationX = 0F
                    clockView.translationY = 0F
                } else {
                    it.pivotX = it.width / 2F
                    it.pivotY = it.height / 2F
                    clockView.translationX =
                        getTranslationDistance(
                            clockHostView.width,
                            clockView.width,
                            clockView.left,
                        )
                    clockView.translationY =
                        getTranslationDistance(
                            clockHostView.height,
                            clockView.height,
                            clockView.top,
                        )
                }
            }
        }

        override fun onNewItem(index: Int) {
            onClockSelected.invoke(clocks[index])
        }
    }

    companion object {
        const val CLOCK_CAROUSEL_VIEW_SCALE = 0.5f

        val itemViewIds =
            listOf(
                R.id.item_view_0,
                R.id.item_view_1,
                R.id.item_view_2,
                R.id.item_view_3,
                R.id.item_view_4
            )

        fun getScalingUpScale(progress: Float) =
            CLOCK_CAROUSEL_VIEW_SCALE + progress * (1f - CLOCK_CAROUSEL_VIEW_SCALE)

        fun getScalingDownScale(progress: Float) = 1f - progress * (1f - CLOCK_CAROUSEL_VIEW_SCALE)

        // This makes the card only starts to reveal in the last quarter of the trip so
        // the card won't overlap the preview.
        fun getShowingAlpha(progress: Float) = max(progress - 0.75f, 0f) * 4

        // This makes the card starts to hide in the first quarter of the trip so the
        // card won't overlap the preview.
        fun getHidingAlpha(progress: Float) = max(1f - progress * 4, 0f)

        fun getClockHostViewId(rootViewId: Int): Int? {
            return when (rootViewId) {
                R.id.item_view_0 -> R.id.clock_host_view_0
                R.id.item_view_1 -> R.id.clock_host_view_1
                R.id.item_view_2 -> R.id.clock_host_view_2
                R.id.item_view_3 -> R.id.clock_host_view_3
                R.id.item_view_4 -> R.id.clock_host_view_4
                else -> null
            }
        }

        fun getClockScaleViewId(rootViewId: Int): Int? {
            return when (rootViewId) {
                R.id.item_view_0 -> R.id.clock_scale_view_0
                R.id.item_view_1 -> R.id.clock_scale_view_1
                R.id.item_view_2 -> R.id.clock_scale_view_2
                R.id.item_view_3 -> R.id.clock_scale_view_3
                R.id.item_view_4 -> R.id.clock_scale_view_4
                else -> null
            }
        }

        fun getClockCardViewId(rootViewId: Int): Int? {
            return when (rootViewId) {
                R.id.item_view_0 -> R.id.item_card_0
                R.id.item_view_1 -> R.id.item_card_1
                R.id.item_view_2 -> R.id.item_card_2
                R.id.item_view_3 -> R.id.item_card_3
                R.id.item_view_4 -> R.id.item_card_4
                else -> null
            }
        }

        fun isMiddleView(rootViewId: Int): Boolean {
            return rootViewId == R.id.item_view_2
        }

        private fun getTranslationDistance(
            hostLength: Int,
            frameLength: Int,
            edgeDimen: Int,
        ): Float {
            return ((hostLength - frameLength) / 2 - edgeDimen).toFloat()
        }
    }
}<|MERGE_RESOLUTION|>--- conflicted
+++ resolved
@@ -360,11 +360,7 @@
             val isMiddleView = isMiddleView(viewRoot.id)
 
             // Accessibility
-<<<<<<< HEAD
-            viewRoot.contentDescription = getContentDescription(index, view.resources)
-=======
             viewRoot.contentDescription = clocks[index].getContentDescription(view.resources)
->>>>>>> a6ae8e5d
             viewRoot.isSelected = isMiddleView
 
             when (clockSize) {
