/*
 * Copyright (C) 2018 The Android Open Source Project
 *
 * Licensed under the Apache License, Version 2.0 (the "License");
 * you may not use this file except in compliance with the License.
 * You may obtain a copy of the License at
 *
 *      http://www.apache.org/licenses/LICENSE-2.0
 *
 * Unless required by applicable law or agreed to in writing, software
 * distributed under the License is distributed on an "AS IS" BASIS,
 * WITHOUT WARRANTIES OR CONDITIONS OF ANY KIND, either express or implied.
 * See the License for the specific language governing permissions and
 * limitations under the License.
 */
package com.android.customization.widget;

import static com.android.internal.util.Preconditions.checkNotNull;

import android.content.Context;
import android.content.res.Resources;
import android.graphics.Rect;
import android.graphics.drawable.Drawable;
import android.graphics.drawable.LayerDrawable;
import android.text.TextUtils;
import android.util.DisplayMetrics;
import android.util.TypedValue;
import android.view.Gravity;
import android.view.LayoutInflater;
import android.view.View;
import android.view.ViewGroup;
import android.view.WindowManager;
import android.view.accessibility.AccessibilityEvent;
import android.widget.TextView;

import androidx.annotation.Dimension;
import androidx.annotation.IntDef;
import androidx.annotation.NonNull;
import androidx.recyclerview.widget.GridLayoutManager;
import androidx.recyclerview.widget.LinearLayoutManager;
import androidx.recyclerview.widget.RecyclerView;
import androidx.recyclerview.widget.RecyclerViewAccessibilityDelegate;

import com.android.customization.model.CustomizationManager;
import com.android.customization.model.CustomizationOption;
import com.android.wallpaper.R;

import java.util.HashSet;
import java.util.List;
import java.util.Set;

/**
 * Simple controller for a RecyclerView-based widget to hold the options for each customization
 * section (eg, thumbnails for themes, clocks, grid sizes).
 * To use, just pass the RV that will contain the tiles and the list of {@link CustomizationOption}
 * representing each option, and call {@link #initOptions(CustomizationManager)} to populate the
 * widget.
 */
public class OptionSelectorController<T extends CustomizationOption<T>> {

    /**
     * Interface to be notified when an option is selected by the user.
     */
    public interface OptionSelectedListener {

        /**
         * Called when an option has been selected (and marked as such in the UI)
         */
        void onOptionSelected(CustomizationOption selected);
    }

    @IntDef({CheckmarkStyle.NONE, CheckmarkStyle.CORNER, CheckmarkStyle.CENTER,
            CheckmarkStyle.CENTER_CHANGE_COLOR_WHEN_NOT_SELECTED})
    public @interface CheckmarkStyle {
        int NONE = 0;
        int CORNER = 1;
        int CENTER = 2;
        int CENTER_CHANGE_COLOR_WHEN_NOT_SELECTED = 3;
    }

    private final float mLinearLayoutHorizontalDisplayOptionsMax;

    private final RecyclerView mContainer;
    private final List<T> mOptions;
    private final boolean mUseGrid;
    @CheckmarkStyle
    private final int mCheckmarkStyle;

    private final Set<OptionSelectedListener> mListeners = new HashSet<>();
    private RecyclerView.Adapter<TileViewHolder> mAdapter;
    private T mSelectedOption;
    private T mAppliedOption;

    public OptionSelectorController(RecyclerView container, List<T> options) {
        this(container, options, true, CheckmarkStyle.CORNER);
    }

    public OptionSelectorController(RecyclerView container, List<T> options,
            boolean useGrid, @CheckmarkStyle int checkmarkStyle) {
        mContainer = container;
        mOptions = options;
        mUseGrid = useGrid;
        mCheckmarkStyle = checkmarkStyle;
        TypedValue typedValue = new TypedValue();
        mContainer.getResources().getValue(R.dimen.linear_layout_horizontal_display_options_max,
                typedValue, true);
        mLinearLayoutHorizontalDisplayOptionsMax = typedValue.getFloat();
    }

    public void addListener(OptionSelectedListener listener) {
        mListeners.add(listener);
    }

    public void removeListener(OptionSelectedListener listener) {
        mListeners.remove(listener);
    }

    /**
     * Mark the given option as selected
     */
    public void setSelectedOption(T option) {
        if (!mOptions.contains(option)) {
            throw new IllegalArgumentException("Invalid option");
        }
        T lastSelectedOption = mSelectedOption;
        mSelectedOption = option;
        mAdapter.notifyItemChanged(mOptions.indexOf(option));
        if (lastSelectedOption != null) {
            mAdapter.notifyItemChanged(mOptions.indexOf(lastSelectedOption));
        }
        notifyListeners();
    }

    /**
     * @return whether this controller contains the given option
     */
    public boolean containsOption(T option) {
        return mOptions.contains(option);
    }

    /**
     * Mark an option as the one which is currently applied on the device. This will result in a
     * check being displayed in the lower-right corner of the corresponding ViewHolder.
     */
    public void setAppliedOption(T option) {
        if (!mOptions.contains(option)) {
            throw new IllegalArgumentException("Invalid option");
        }
        T lastAppliedOption = mAppliedOption;
        mAppliedOption = option;
        mAdapter.notifyItemChanged(mOptions.indexOf(option));
        if (lastAppliedOption != null) {
            mAdapter.notifyItemChanged(mOptions.indexOf(lastAppliedOption));
        }
    }

    /**
     * Notify that a given option has changed.
     *
     * @param option the option that changed
     */
    public void optionChanged(T option) {
        if (!mOptions.contains(option)) {
            throw new IllegalArgumentException("Invalid option");
        }
        mAdapter.notifyItemChanged(mOptions.indexOf(option));
    }

    /**
     * Initializes the UI for the options passed in the constructor of this class.
     */
    public void initOptions(final CustomizationManager<T> manager) {
        mContainer.setAccessibilityDelegateCompat(
                new OptionSelectorAccessibilityDelegate(mContainer));

        mAdapter = new RecyclerView.Adapter<TileViewHolder>() {
            @Override
            public int getItemViewType(int position) {
                return mOptions.get(position).getLayoutResId();
            }

            @NonNull
            @Override
            public TileViewHolder onCreateViewHolder(@NonNull ViewGroup parent, int viewType) {
                View v = LayoutInflater.from(parent.getContext()).inflate(viewType, parent, false);
                // Provide width constraint when a grid layout manager is not use and width is set
                // to match parent
                if (!mUseGrid
                        && v.getLayoutParams().width == RecyclerView.LayoutParams.MATCH_PARENT) {
                    Resources res = mContainer.getContext().getResources();
                    RecyclerView.LayoutParams layoutParams = new RecyclerView.LayoutParams(
                            res.getDimensionPixelSize(R.dimen.option_tile_width),
                            RecyclerView.LayoutParams.WRAP_CONTENT);
                    v.setLayoutParams(layoutParams);
                }
                return new TileViewHolder(v);
            }

            @Override
            public void onBindViewHolder(@NonNull TileViewHolder holder, int position) {
                T option = mOptions.get(position);
                if (option.isActive(manager)) {
                    mAppliedOption = option;
                    if (mSelectedOption == null) {
                        mSelectedOption = option;
                    }
                }
                if (holder.labelView != null) {
                    holder.labelView.setText(option.getTitle());
                    holder.labelView.setSelected(true);
                }
                holder.itemView.setActivated(option.equals(mSelectedOption));
                option.bindThumbnailTile(holder.tileView);
                holder.itemView.setOnClickListener(view -> setSelectedOption(option));

                Resources res = mContainer.getContext().getResources();
                if (mCheckmarkStyle == CheckmarkStyle.CORNER && option.equals(mAppliedOption)) {
                    drawCheckmark(option, holder,
                            res.getDrawable(R.drawable.check_circle_accent_24dp,
                                    mContainer.getContext().getTheme()),
                            Gravity.BOTTOM | Gravity.RIGHT,
                            res.getDimensionPixelSize(R.dimen.check_size),
                            res.getDimensionPixelOffset(R.dimen.check_offset), true);
                } else if (mCheckmarkStyle == CheckmarkStyle.CENTER
                        && option.equals(mAppliedOption)) {
                    drawCheckmark(option, holder,
                            res.getDrawable(R.drawable.check_circle_grey_large,
                                    mContainer.getContext().getTheme()),
                            Gravity.CENTER, res.getDimensionPixelSize(R.dimen.center_check_size),
                            0, true);
                } else if (mCheckmarkStyle == CheckmarkStyle.CENTER_CHANGE_COLOR_WHEN_NOT_SELECTED
                        && option.equals(mAppliedOption)) {
                    int drawableRes = option.equals(mSelectedOption)
                            ? R.drawable.check_circle_grey_large
                            : R.drawable.check_circle_grey_large_not_select;
                    drawCheckmark(option, holder,
                            res.getDrawable(drawableRes,
                                    mContainer.getContext().getTheme()),
                            Gravity.CENTER, res.getDimensionPixelSize(R.dimen.center_check_size),
                            0, option.equals(mSelectedOption));
                } else if (option.equals(mAppliedOption)) {
                    // Initialize with "previewed" description if we don't show checkmark
                    holder.setContentDescription(mContainer.getContext(), option,
                            R.string.option_previewed_description);
                } else if (mCheckmarkStyle != CheckmarkStyle.NONE) {
                    if (mCheckmarkStyle == CheckmarkStyle.CENTER_CHANGE_COLOR_WHEN_NOT_SELECTED) {
                        if (option.equals(mSelectedOption)) {
                            holder.setContentDescription(mContainer.getContext(), option,
                                    R.string.option_previewed_description);
                        } else {
                            holder.setContentDescription(mContainer.getContext(), option,
                                    R.string.option_change_applied_previewed_description);
                        }
                    }

                    holder.tileView.setForeground(null);
                }
            }

            @Override
            public int getItemCount() {
                return mOptions.size();
            }

            private void drawCheckmark(CustomizationOption<?> option, TileViewHolder holder,
                    Drawable checkmark, int gravity, @Dimension int checkSize,
                    @Dimension int checkOffset, boolean currentlyPreviewed) {
                Drawable frame = holder.tileView.getForeground();
                Drawable[] layers = {frame, checkmark};
                if (frame == null) {
                    layers = new Drawable[]{checkmark};
                }
                LayerDrawable checkedFrame = new LayerDrawable(layers);

                // Position according to the given gravity and offset
                int idx = layers.length - 1;
                checkedFrame.setLayerGravity(idx, gravity);
                checkedFrame.setLayerWidth(idx, checkSize);
                checkedFrame.setLayerHeight(idx, checkSize);
                checkedFrame.setLayerInsetBottom(idx, checkOffset);
                checkedFrame.setLayerInsetRight(idx, checkOffset);
                holder.tileView.setForeground(checkedFrame);

                // Initialize the currently applied option
                if (currentlyPreviewed) {
                    holder.setContentDescription(mContainer.getContext(), option,
                            R.string.option_applied_previewed_description);
                } else {
                    holder.setContentDescription(mContainer.getContext(), option,
                            R.string.option_applied_description);
                }
            }
        };

        Resources res = mContainer.getContext().getResources();
        mContainer.setAdapter(mAdapter);
<<<<<<< HEAD
	mContainer.setItemAnimator(null);

        final int padding = res.getDimensionPixelSize(
                R.dimen.option_tile_grid_padding_horizontal);
        final int fixWidth = res.getDimensionPixelSize(R.dimen.options_container_width);
=======
>>>>>>> cc6f666d
        final DisplayMetrics metrics = new DisplayMetrics();
        mContainer.getContext().getSystemService(WindowManager.class)
                .getDefaultDisplay().getMetrics(metrics);
        final boolean hasDecoration = mContainer.getItemDecorationCount() != 0;

        if (mUseGrid) {
            int numColumns = res.getInteger(R.integer.options_grid_num_columns);
            GridLayoutManager gridLayoutManager = new GridLayoutManager(mContainer.getContext(),
                    numColumns);
            mContainer.setLayoutManager(gridLayoutManager);
        } else {
            final int padding = res.getDimensionPixelSize(
                    R.dimen.option_tile_linear_padding_horizontal);
            final int widthPerItem = res.getDimensionPixelSize(R.dimen.option_tile_width) + (
                    hasDecoration ? 0 : 2 * padding);
            mContainer.setLayoutManager(new LinearLayoutManager(mContainer.getContext(),
                    LinearLayoutManager.HORIZONTAL, false));
            mContainer.measure(View.MeasureSpec.UNSPECIFIED, View.MeasureSpec.UNSPECIFIED);
            int availableWidth = metrics.widthPixels;
            int extraSpace = availableWidth - mContainer.getMeasuredWidth();
            if (extraSpace >= 0) {
                mContainer.setOverScrollMode(View.OVER_SCROLL_NEVER);
            }

            if (mAdapter.getItemCount() >= mLinearLayoutHorizontalDisplayOptionsMax) {
                int spaceBetweenItems = availableWidth
                        - Math.round(widthPerItem * mLinearLayoutHorizontalDisplayOptionsMax)
                        - mContainer.getPaddingLeft();
                int itemEndMargin =
                        spaceBetweenItems / (int) mLinearLayoutHorizontalDisplayOptionsMax;
                itemEndMargin = Math.max(itemEndMargin, res.getDimensionPixelOffset(
                        R.dimen.option_tile_margin_horizontal));
                mContainer.addItemDecoration(new ItemEndHorizontalSpaceItemDecoration(
                        mContainer.getContext(), itemEndMargin));
                return;
            }

            int spaceBetweenItems = extraSpace / (mAdapter.getItemCount() + 1);
            int itemSideMargin = spaceBetweenItems / 2;
            mContainer.addItemDecoration(new HorizontalSpacerItemDecoration(itemSideMargin));
        }
    }

    public void resetOptions(List<T> options) {
        mOptions.clear();
        mOptions.addAll(options);
        mAdapter.notifyDataSetChanged();
    }

    private void notifyListeners() {
        if (mListeners.isEmpty()) {
            return;
        }
        T option = mSelectedOption;
        Set<OptionSelectedListener> iterableListeners = new HashSet<>(mListeners);
        for (OptionSelectedListener listener : iterableListeners) {
            listener.onOptionSelected(option);
        }
    }

    private static class TileViewHolder extends RecyclerView.ViewHolder {
        TextView labelView;
        View tileView;
        CharSequence title;

        TileViewHolder(@NonNull View itemView) {
            super(itemView);
            labelView = itemView.findViewById(R.id.option_label);
            tileView = itemView.findViewById(R.id.option_tile);
            title = null;
        }

        /**
         * Set the content description for this holder using the given string id.
         * If the option does not have a label, the description will be set on the tile view.
         *
         * @param context The view's context
         * @param option  The customization option
         * @param id      Resource ID of the string to use for the content description
         */
        public void setContentDescription(Context context, CustomizationOption<?> option, int id) {
            title = option.getTitle();
            if (TextUtils.isEmpty(title) && tileView != null) {
                title = tileView.getContentDescription();
            }

            CharSequence cd = context.getString(id, title);
            if (labelView != null && !TextUtils.isEmpty(labelView.getText())) {
                labelView.setAccessibilityPaneTitle(cd);
                labelView.setContentDescription(cd);
            } else if (tileView != null) {
                tileView.setAccessibilityPaneTitle(cd);
                tileView.setContentDescription(cd);
            }
        }

        public void resetContentDescription() {
            if (labelView != null && !TextUtils.isEmpty(labelView.getText())) {
                labelView.setAccessibilityPaneTitle(title);
                labelView.setContentDescription(title);
            } else if (tileView != null) {
                tileView.setAccessibilityPaneTitle(title);
                tileView.setContentDescription(title);
            }
        }
    }

    private class OptionSelectorAccessibilityDelegate extends RecyclerViewAccessibilityDelegate {

        OptionSelectorAccessibilityDelegate(RecyclerView recyclerView) {
            super(recyclerView);
        }

        @Override
        public boolean onRequestSendAccessibilityEvent(
                ViewGroup host, View child, AccessibilityEvent event) {

            // Apply this workaround to horizontal recyclerview only,
            // since the symptom is TalkBack will lose focus when navigating horizontal list items.
            if (mContainer.getLayoutManager() != null
                    && mContainer.getLayoutManager().canScrollHorizontally()
                    && event.getEventType() == AccessibilityEvent.TYPE_VIEW_ACCESSIBILITY_FOCUSED) {
                int itemPos = mContainer.getChildLayoutPosition(child);
                int itemWidth = mContainer.getContext().getResources()
                        .getDimensionPixelOffset(R.dimen.option_tile_width);
                int itemMarginHorizontal = mContainer.getContext().getResources()
                        .getDimensionPixelOffset(R.dimen.option_tile_margin_horizontal) * 2;
                int scrollOffset = itemWidth + itemMarginHorizontal;

                // Make focusing item's previous/next item totally visible when changing focus,
                // ensure TalkBack won't lose focus when recyclerview scrolling.
                if (itemPos >= ((LinearLayoutManager) mContainer.getLayoutManager())
                        .findLastCompletelyVisibleItemPosition()) {
                    mContainer.scrollBy(scrollOffset, 0);
                } else if (itemPos <= ((LinearLayoutManager) mContainer.getLayoutManager())
                        .findFirstCompletelyVisibleItemPosition() && itemPos != 0) {
                    mContainer.scrollBy(-scrollOffset, 0);
                }
            }
            return super.onRequestSendAccessibilityEvent(host, child, event);
        }
    }

    /** Custom ItemDecorator to add specific spacing between items in the list. */
    private static final class ItemEndHorizontalSpaceItemDecoration
            extends RecyclerView.ItemDecoration {
        private final int mHorizontalSpacePx;
        private final boolean mDirectionLTR;

        private ItemEndHorizontalSpaceItemDecoration(Context context, int horizontalSpacePx) {
            mDirectionLTR = context.getResources().getConfiguration().getLayoutDirection()
                    == View.LAYOUT_DIRECTION_LTR;
            mHorizontalSpacePx = horizontalSpacePx;
        }

        @Override
        public void getItemOffsets(Rect outRect, View view, RecyclerView recyclerView,
                RecyclerView.State state) {
            if (recyclerView.getAdapter() == null) {
                return;
            }

            if (recyclerView.getChildAdapterPosition(view)
                    != checkNotNull(recyclerView.getAdapter()).getItemCount() - 1) {
                // Don't add spacing behind the last item
                if (mDirectionLTR) {
                    outRect.right = mHorizontalSpacePx;
                } else {
                    outRect.left = mHorizontalSpacePx;
                }
            }
        }
    }
}<|MERGE_RESOLUTION|>--- conflicted
+++ resolved
@@ -294,14 +294,8 @@
 
         Resources res = mContainer.getContext().getResources();
         mContainer.setAdapter(mAdapter);
-<<<<<<< HEAD
 	mContainer.setItemAnimator(null);
 
-        final int padding = res.getDimensionPixelSize(
-                R.dimen.option_tile_grid_padding_horizontal);
-        final int fixWidth = res.getDimensionPixelSize(R.dimen.options_container_width);
-=======
->>>>>>> cc6f666d
         final DisplayMetrics metrics = new DisplayMetrics();
         mContainer.getContext().getSystemService(WindowManager.class)
                 .getDefaultDisplay().getMetrics(metrics);
